--- conflicted
+++ resolved
@@ -47,10 +47,7 @@
 alicevision_add_test(matching_test.cpp NAME "matching"          LINKS aliceVision_matching)
 alicevision_add_test(filters_test.cpp  NAME "matching_filters"  LINKS aliceVision_matching)
 alicevision_add_test(indMatch_test.cpp NAME "matching_indMatch" LINKS aliceVision_matching)
-<<<<<<< HEAD
 alicevision_add_test(metric_test.cpp   NAME "matching_metric"   LINKS aliceVision_matching)
 alicevision_add_test(hnsw_test.cpp     NAME "matching_hnsw"     LINKS aliceVision_matching)
-=======
->>>>>>> aad5edc4
 
 add_subdirectory(kvld)