--- conflicted
+++ resolved
@@ -166,12 +166,6 @@
 
         imageIO::readImage(getFileNameFromIndex(mp, rc, mvsUtils::EFileType::depthMap, 1), width, height, depthMap.getDataWritable(), imageIO::EImageColorSpace::NO_CONVERSION);
         imageIO::readImage(getFileNameFromIndex(mp, rc, mvsUtils::EFileType::simMap, 1), width, height, simMap.getDataWritable(), imageIO::EImageColorSpace::NO_CONVERSION);
-<<<<<<< HEAD
-
-        imageAlgo::transposeImage(width, height, depthMap.getDataWritable());
-        imageAlgo::transposeImage(width, height, simMap.getDataWritable());
-=======
->>>>>>> be20eac9
     }
 
     std::vector<unsigned char> numOfModalsMap(w * h, 0);
@@ -200,12 +194,6 @@
         {
             int width, height;
             imageIO::readImage(getFileNameFromIndex(mp, tc, mvsUtils::EFileType::depthMap, 1), width, height, tcdepthMap.getDataWritable(), imageIO::EImageColorSpace::NO_CONVERSION);
-<<<<<<< HEAD
-
-            // transpose image in-place, width/height are no more valid after this function.
-            imageAlgo::transposeImage(width, height, tcdepthMap.getDataWritable());
-=======
->>>>>>> be20eac9
         }
 
         if(!tcdepthMap.empty())
@@ -232,10 +220,6 @@
     {
       using namespace imageIO;
       OutputFileColorSpace colorspace(EImageColorSpace::NO_CONVERSION);
-<<<<<<< HEAD
-      imageAlgo::transposeImage(h, w, numOfModalsMap);
-=======
->>>>>>> be20eac9
       writeImage(getFileNameFromIndex(mp, rc, mvsUtils::EFileType::nmodMap), w, h, numOfModalsMap, EImageQuality::LOSSLESS, colorspace);
     }
 
@@ -282,13 +266,6 @@
         imageIO::readImage(getFileNameFromIndex(mp, rc, mvsUtils::EFileType::depthMap, 1), width, height, depthMap, imageIO::EImageColorSpace::NO_CONVERSION);
         imageIO::readImage(getFileNameFromIndex(mp, rc, mvsUtils::EFileType::simMap, 1), width, height, simMap, imageIO::EImageColorSpace::NO_CONVERSION);
         imageIO::readImage(getFileNameFromIndex(mp, rc, mvsUtils::EFileType::nmodMap), width, height, numOfModalsMap, imageIO::EImageColorSpace::NO_CONVERSION);
-<<<<<<< HEAD
-
-        imageAlgo::transposeImage(width, height, depthMap);
-        imageAlgo::transposeImage(width, height, simMap);
-        imageAlgo::transposeImage(width, height, numOfModalsMap);
-=======
->>>>>>> be20eac9
     }
 
     int nbDepthValues = 0;
@@ -321,12 +298,6 @@
           ++nbDepthValues;
     }
 
-<<<<<<< HEAD
-    imageAlgo::transposeImage(h, w, depthMap);
-    imageAlgo::transposeImage(h, w, simMap);
-
-=======
->>>>>>> be20eac9
     oiio::ParamValueList metadata = imageIO::getMetadataFromMap(mp->getMetadata(rc));
     metadata.push_back(oiio::ParamValue("AliceVision:nbDepthValues", oiio::TypeDesc::INT32, 1, &nbDepthValues));
     metadata.push_back(oiio::ParamValue("AliceVision:downscale", mp->getDownscaleFactor(rc)));
@@ -371,11 +342,6 @@
         {
             int width, height;
             imageIO::readImage(getFileNameFromIndex(mp, rc, mvsUtils::EFileType::depthMap, scale), width, height, rcdepthMap.getDataWritable(), imageIO::EImageColorSpace::NO_CONVERSION);
-<<<<<<< HEAD
-
-            imageAlgo::transposeImage(width, height, rcdepthMap.getDataWritable());
-=======
->>>>>>> be20eac9
         }
 
         for(int y = 0; y < h; y++)
@@ -472,11 +438,6 @@
             int width, height;
 
             imageIO::readImage(getFileNameFromIndex(mp, rc, mvsUtils::EFileType::depthMap, scale), width, height, depthMap.getDataWritable(), imageIO::EImageColorSpace::NO_CONVERSION);
-<<<<<<< HEAD
-
-            imageAlgo::transposeImage(width, height, depthMap.getDataWritable());
-=======
->>>>>>> be20eac9
         }
 
         for(int i = 0; i < sizeOfStaticVector<float>(&depthMap); i += stepPts)
@@ -521,11 +482,6 @@
             int width, height;
 
             imageIO::readImage(getFileNameFromIndex(mp, rc, mvsUtils::EFileType::depthMap, scale), width, height, depthMap.getDataWritable(), imageIO::EImageColorSpace::NO_CONVERSION);
-<<<<<<< HEAD
-
-            imageAlgo::transposeImage(width, height, depthMap.getDataWritable());
-=======
->>>>>>> be20eac9
         }
 
         for(int i = 0; i < depthMap.size(); i += stepPts)
@@ -790,12 +746,6 @@
 
                 imageIO::readImage(getFileNameFromIndex(mp, rc, mvsUtils::EFileType::depthMap, scale), width, height, depthMap.getDataWritable(), imageIO::EImageColorSpace::NO_CONVERSION);
                 imageIO::readImage(getFileNameFromIndex(mp, rc, mvsUtils::EFileType::simMap, scale), width, height, simMap.getDataWritable(), imageIO::EImageColorSpace::NO_CONVERSION);
-<<<<<<< HEAD
-
-                imageAlgo::transposeImage(width, height, depthMap.getDataWritable());
-                imageAlgo::transposeImage(width, height, simMap.getDataWritable());
-=======
->>>>>>> be20eac9
             }
 
             if(addRandomNoise)
