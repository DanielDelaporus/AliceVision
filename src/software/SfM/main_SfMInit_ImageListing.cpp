--- conflicted
+++ resolved
@@ -206,21 +206,10 @@
     }
 
     ImageHeader imgHeader;
-<<<<<<< HEAD
-    if (openMVG::image::ReadImageHeader(sImageFilename.c_str(), &imgHeader))
-    {
-      width = imgHeader.width;
-      height = imgHeader.height;
-      ppx = width / 2.0;
-      ppy = height / 2.0;
-    }
-    else
+    if (!openMVG::image::ReadImageHeader(sImageFilename.c_str(), &imgHeader))
     {
       std::cerr << "Image "<< sImageFilename << "can't be opened" << std::endl;
-=======
-    if (!openMVG::image::ReadImageHeader(sImageFilename.c_str(), &imgHeader))
->>>>>>> 4e279c1b
-      continue; // image cannot be read
+      continue; 
     }
 
     width = imgHeader.width;
@@ -306,8 +295,7 @@
           e_camera_model = PINHOLE_CAMERA_RADIAL3;
           break;
         case LF_DIST_MODEL_PTLENS:
-          // TODO
-          // e_camera_model = PINHOLE_CAMERA_PTLENS;
+          e_camera_model = PINHOLE_CAMERA_PTLENS;
           break;
         default:
           break;
@@ -337,7 +325,7 @@
         break;
         case PINHOLE_CAMERA_PTLENS:
           intrinsic = std::make_shared<Pinhole_Intrinsic_Radial_PTLens>
-            (width, height, focal, ppx, ppy, 0.0, 0.0, 0.0);  // setup no distortion as initial guess
+            (width, height, focalLengthPixel, ppx, ppy, k1, k2, k3);  // setup no distortion as initial guess
         break;
         default:
           std::cout << "Unknown camera model: " << (int) e_camera_model << std::endl;
