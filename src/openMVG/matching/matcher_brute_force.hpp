--- conflicted
+++ resolved
@@ -92,24 +92,12 @@
    *
    * \param[in]   query     The query array
    * \param[in]   nbQuery   The number of query rows
-<<<<<<< HEAD
-   * \param[out]  pvec_indice    The indices of arrays in the dataset that
-   *  have been computed as the nearest arrays.
-   * \param[out]  pvec_distance  The distances between the matched arrays.
-=======
    * \param[out]  indices   The corresponding (query, neighbor) indices
    * \param[out]  distances The distances between the matched arrays.
->>>>>>> 4f52cc53
    * \param[out]  NN        The number of maximal neighbor that will be searched.
    *
    * \return True if success.
    */
-<<<<<<< HEAD
-  bool SearchNeighbours( const Scalar * query, int nbQuery,
-                         std::vector<int> * pvec_indice,
-                         std::vector<DistanceType> * pvec_distance,
-                         size_t NN)
-=======
   bool SearchNeighbours
   (
     const Scalar * query, int nbQuery,
@@ -117,7 +105,6 @@
     std::vector<DistanceType> * pvec_distances,
     size_t NN
   )
->>>>>>> 4f52cc53
   {
     if (memMapping.get() == NULL)  {
       return false;
@@ -137,14 +124,15 @@
 #ifdef OPENMVG_USE_OPENMP
 #pragma omp parallel for schedule(dynamic)
 #endif
-    for (int queryIndex=0; queryIndex < nbQuery; ++queryIndex)
+    for (int queryIndex=0; queryIndex < nbQuery; ++queryIndex) 
     {
       std::vector<DistanceType> vec_distance((*memMapping).rows(), 0.0);
       const Scalar * queryPtr = mat_query.row(queryIndex).data();
       const Scalar * rowPtr = (*memMapping).data();
       for (int i = 0; i < (*memMapping).rows(); ++i)
       {
-        vec_distance[i] = metric( queryPtr, rowPtr, (*memMapping).cols() );
+        vec_distance[i] = metric( queryPtr,
+          rowPtr, (*memMapping).cols() );
         rowPtr += (*memMapping).cols();
       }
 
@@ -154,16 +142,10 @@
       vector< sort_index_packet_ascend< DistanceType, int> > packet_vec(vec_distance.size());
       sort_index_helper(packet_vec, &vec_distance[0], maxMinFound);
 
-<<<<<<< HEAD
       for (int i = 0; i < maxMinFound; ++i)
       {
-        (*pvec_distance)[queryIndex*NN+i] = (packet_vec[i].val);
-        (*pvec_indice)[queryIndex*NN+i] = (packet_vec[i].index);
-=======
-      for (int i = 0; i < maxMinFound; ++i) {
         (*pvec_distances)[queryIndex*NN+i] = packet_vec[i].val;
         (*pvec_indices)[queryIndex*NN+i] = IndMatch(queryIndex, packet_vec[i].index);
->>>>>>> 4f52cc53
       }
     }
     return true;
