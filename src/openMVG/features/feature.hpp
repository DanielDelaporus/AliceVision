--- conflicted
+++ resolved
@@ -128,29 +128,15 @@
 {
   vec_feat.clear();
 
-<<<<<<< HEAD
   std::ifstream fileIn(sfileNameFeats);
   if(!fileIn.is_open())
-  {
-    std::cerr << "Unable to open file " << sfileNameFeats << std::endl;
-    throw std::runtime_error("Unable to open file " + sfileNameFeats);
-  }
+    return false;
   
-=======
-  std::ifstream fileIn(sfileNameFeats.c_str());
-  if (!fileIn.is_open())
-    return false;
-
->>>>>>> 08f6b082
   std::copy(
     std::istream_iterator<typename FeaturesT::value_type >(fileIn),
     std::istream_iterator<typename FeaturesT::value_type >(),
     std::back_inserter(vec_feat));
-<<<<<<< HEAD
-  bool bOk = !fileIn.bad();
-=======
   const bool bOk = !fileIn.bad();
->>>>>>> 08f6b082
   fileIn.close();
   return bOk;
 }
