--- conflicted
+++ resolved
@@ -129,15 +129,10 @@
 {
   ErrorIndex bestIndex(std::numeric_limits<double>::infinity(), startIndex);
   const size_t n = e.size();
-<<<<<<< HEAD
   for(size_t k = startIndex + 1; k <= n && e[k - 1].first <= maxThreshold; ++k)
   {
-    double logalpha = logalpha0 + multError * log10(e[k - 1].first + std::numeric_limits<float>::min());
-=======
-  for(size_t k=startIndex+1; k<=n && e[k-1].first<=maxThreshold; ++k) {
     const double logalpha = logalpha0 +
-      multError * log10(e[k-1].first + std::numeric_limits<float>::epsilon());
->>>>>>> 08f6b082
+      multError * log10(e[k - 1].first + std::numeric_limits<float>::epsilon());
     ErrorIndex index(loge0 +
                      logalpha * (double) (k - startIndex) +
                      logc_n[k] +
@@ -218,17 +213,12 @@
   bool bACRansacMode = (precision == std::numeric_limits<double>::infinity());
 
   // Main estimation loop.
-<<<<<<< HEAD
   for (size_t iter=0; iter < nIter; ++iter)
   {
-    UniformSample(sizeSample, vec_index, &vec_sample); // Get random sample
-=======
-  for (size_t iter=0; iter < nIter; ++iter) {
     if (bACRansacMode)
       UniformSample(sizeSample, vec_index, &vec_sample); // Get random sample
     else
       UniformSample(sizeSample, nData, &vec_sample); // Get random sample
->>>>>>> 08f6b082
 
     std::vector<typename Kernel::Model> vec_models; // Up to max_models solutions
     kernel.Fit(vec_sample, &vec_models);
@@ -239,56 +229,14 @@
     {
       // Residuals computation and ordering
       kernel.Errors(vec_models[k], vec_residuals_);
-<<<<<<< HEAD
-      for (size_t i = 0; i < nData; ++i)
-      {
-        const double error = vec_residuals_[i];
-        vec_residuals[i] = ErrorIndex(error, i);
-      }
-      std::sort(vec_residuals.begin(), vec_residuals.end());
-
-      // Most meaningful discrimination inliers/outliers
-      const ErrorIndex best = bestNFA(
-        sizeSample,
-        kernel.logalpha0(),
-        vec_residuals,
-        loge0,
-        maxThreshold,
-        vec_logc_n,
-        vec_logc_k,
-        kernel.multError());
-
-      if (best.first < minNFA /*&& vec_residuals[best.second-1].first < errorMax*/)
-      {
-        // A better model was found
-        better = true;
-        minNFA = best.first;
-        vec_inliers.resize(best.second);
-        for (size_t i=0; i<best.second; ++i)
-          vec_inliers[i] = vec_residuals[i].second;
-        errorMax = vec_residuals[best.second-1].first; // Error threshold
-        if(model) *model = vec_models[k];
-
-        if(bVerbose)
-        {
-          std::cout << "  nfa=" << minNFA
-            << " inliers=" << best.second << "/" << nData
-            << " precisionNormalized=" << errorMax
-            << " precision=" << kernel.unormalizeError(errorMax)
-            << " (iter=" << iter;
-          std::cout << ",sample=";
-          std::copy(vec_sample.begin(), vec_sample.end(),
-            std::ostream_iterator<size_t>(std::cout, ","));
-          std::cout << ")" <<std::endl;
-=======
 
       if (!bACRansacMode)
       {
         unsigned int nInlier = 0;
         for (size_t i = 0; i < nData; ++i)
         {
-         if (vec_residuals_[i] <= maxThreshold)
-          ++nInlier;
+          if (vec_residuals_[i] <= maxThreshold)
+            ++nInlier;
         }
         if (nInlier > 2.5 * sizeSample) // does the model is meaningful
           bACRansacMode = true;
@@ -335,19 +283,18 @@
               std::ostream_iterator<size_t>(std::cout, ","));
             std::cout << ")" <<std::endl;
           }
->>>>>>> 08f6b082
         }
       }
     }
 
     // ACRANSAC optimization: draw samples among best set of inliers so far
-<<<<<<< HEAD
-    if((better && minNFA<0) || (iter+1==nIter && nIterReserve))
+    if (bACRansacMode && ((better && minNFA<0) || (iter+1==nIter && nIterReserve)))
     {
-      if(vec_inliers.empty())
-      { // No model found at all so far
-        nIter++; // Continue to look for any model, even not meaningful
-        nIterReserve--;
+      if (vec_inliers.empty())
+      {
+        // No model found at all so far
+        ++nIter; // Continue to look for any model, even not meaningful
+        --nIterReserve;
       }
       else
       {
@@ -355,20 +302,8 @@
         vec_index = vec_inliers;
         if(nIterReserve)
         {
-          nIter = iter + 1 + nIterReserve;
-          nIterReserve = 0;
-=======
-    if (bACRansacMode && ((better && minNFA<0) || (iter+1==nIter && nIterReserve))) {
-      if (vec_inliers.empty()) { // No model found at all so far
-        ++nIter; // Continue to look for any model, even not meaningful
-        --nIterReserve;
-      } else {
-        // ACRANSAC optimization: draw samples among best set of inliers so far
-        vec_index = vec_inliers;
-        if(nIterReserve) {
             nIter = iter + 1 + nIterReserve;
             nIterReserve = 0;
->>>>>>> 08f6b082
         }
       }
     }
